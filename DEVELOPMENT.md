--- conflicted
+++ resolved
@@ -70,15 +70,8 @@
 
 ```sh
 make patch
-<<<<<<< HEAD
 make install # for machines with processor other than arm64
 make install GOHOSTARCH=amd64 # for machines with arm64 processor
-```
-machines with processor architecure as arm64 run below
-=======
-make install // for processor architecture other than arm64
-make install GOHOSTARCH=amd64 // for processor architecture arm64 (eg:- Mac M1 Chip based CPUs)
->>>>>>> 680f79e0
 
 ```
 
